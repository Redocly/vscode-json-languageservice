--- conflicted
+++ resolved
@@ -1,10 +1,6 @@
 {
   "name": "@redocly/vscode-json-languageservice",
-<<<<<<< HEAD
-  "version": "3.4.7",
-=======
   "version": "3.1.2",
->>>>>>> 6de06ee4
   "description": "Language service for JSON",
   "main": "./lib/umd/jsonLanguageService.js",
   "typings": "./lib/umd/jsonLanguageService",
